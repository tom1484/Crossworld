--- conflicted
+++ resolved
@@ -161,15 +161,12 @@
                                                     <!-- <joint name="r_close" pos="0 0 0" axis="0 1 0" range= "0 0.03" armature="100" damping="1000" limited="true"  type="slide"/>  -->
 
                                                     <!-- <site name="rightEndEffector" pos="0.0 0.005 0" size="0.044 0.008 0.012" type='box' /> -->
-<<<<<<< HEAD
+
                                                     <!-- <site name="rightEndEffector" pos="0.035 0 0" size="0.01" rgba="1.0 0.0 0.0 1.0"/> -->
                                                     <site name="rightEndEffector" pos="0.045 0 0" size="0.01" rgba="1.0 0.0 0.0 1.0"/>
-=======
-                                                    <site name="rightEndEffector" pos="0.035 0 0" size="0.01" rgba="1.0 0.0 0.0 1.0"/>
                                                     <body name="rightpad" pos ="0 .003 0" >
                                                         <geom name="rightpad_geom" condim="4" margin="0.001" type="box" user="0" pos="0 0 0" size="0.045 0.003 0.015" rgba="1 1 1 1.0" solimp="0.9 0.9 0.01" solref="0.01 1" friction="2 0.1 0.002" contype="1" conaffinity="1"/>
                                                     </body>
->>>>>>> 0c482f83
 
                                                 </body>
 
@@ -177,17 +174,11 @@
                                                     <geom name="leftclaw_it" condim="4" margin="0.001" type="box" user="0" pos="0 0 0" size="0.045 0.003 0.015"  rgba="0 1 1 1.0"  />
                                                     <joint name="l_close" pos="0 0 0" axis="0 1 0" range= "-0.03 0" armature="100" damping="1000" limited="true"  type="slide"/>
                                                     <!-- <site name="leftEndEffector" pos="0.0 -0.005 0" size="0.044 0.008 0.012" type='box' /> -->
-<<<<<<< HEAD
                                                     <!-- <site name="leftEndEffector" pos="0.035 0 0" size="0.01" rgba="1.0 0.0 0.0 1.0"/> -->
                                                     <site name="leftEndEffector" pos="0.045 0 0" size="0.01" rgba="1.0 0.0 0.0 1.0"/>
-
-
-=======
-                                                    <site name="leftEndEffector" pos="0.035 0 0" size="0.01" rgba="1.0 0.0 0.0 1.0"/>
                                                     <body name="leftpad" pos ="0 -.003 0" >
                                                         <geom name="leftpad_geom" condim="4" margin="0.001" type="box" user="0" pos="0 0 0" size="0.045 0.003 0.015" rgba="0 1 1 1.0" solimp="0.9 0.9 0.01" solref="0.01 1" friction="2 0.1 0.002"  contype="1" conaffinity="1" />
                                                     </body>
->>>>>>> 0c482f83
                                       
                                                 </body>
                                             </body>
